--- conflicted
+++ resolved
@@ -57,15 +57,11 @@
     job_data['device'] = 'cpu'
 if 'hvp_frac' not in job_data.keys():
     job_data['hvp_frac'] = 1.0
-<<<<<<< HEAD
 if 'real_vf' not in job_data.keys():
     job_data['real_vf'] = False
-
-=======
 if 'start_state' not in job_data.keys():
     job_data['start_state'] = 'init'
 assert job_data['start_state'] in ['init', 'buffer']
->>>>>>> fb73fe1a
 with open(EXP_FILE, 'w') as f:
     json.dump(job_data, f, indent=4)
 
@@ -93,16 +89,10 @@
 e.set_seed(SEED)
 models = [DynamicsModel(state_dim=e.observation_dim, act_dim=e.action_dim, seed=SEED+i, **job_data)
           for i in range(job_data['num_models'])]
-<<<<<<< HEAD
-
-policy = MLP(e.spec, seed=SEED, hidden_sizes=job_data['policy_size'], init_log_std=job_data['init_log_std'], min_log_std=-2.5)
-
-=======
 policy = MLP(e.spec, seed=SEED, hidden_sizes=job_data['policy_size'], 
                 init_log_std=job_data['init_log_std'], min_log_std=job_data['min_log_std'])
 if 'init_policy' in job_data.keys():
     if job_data['init_policy'] != None: policy = pickle.load(open(job_data['init_policy'], 'rb'))
->>>>>>> fb73fe1a
 baseline = MLPBaseline(e.spec, reg_coef=1e-3, batch_size=256, epochs=2,  learn_rate=1e-3,
                        use_gpu=(True if job_data['device'] == 'cuda' else False))
 # baseline = QuadraticBaseline(e.spec)
@@ -124,23 +114,9 @@
     print("================> ITERATION : %i " % outer_iter)
     print("Getting interaction data from real dynamics ...")
 
-<<<<<<< HEAD
-    if outer_iter == 0:
-        iter_paths = trajectory_sampler.sample_paths(job_data['n_init_paths'], agent.env,
-                                                     init_data_policy, eval_mode=False, base_seed=SEED)
-    else:
-        iter_paths = sample_paths(num_traj=job_data['paths_per_iter'],
-                                  env=agent.env, policy=agent.policy, eval_mode=False,
-                                  base_seed=SEED + outer_iter)
-
-    # reset the environment (good for hardware)
-    e.reset()
-
-=======
     samples_to_collect = job_data['init_samples'] if outer_iter == 0 else job_data['iter_samples']
     iter_paths = sampler.sample_data_batch(samples_to_collect, agent.env, 
                     agent.policy, eval_mode=False, base_seed=SEED + outer_iter)
->>>>>>> fb73fe1a
     for p in iter_paths:
         paths.append(p)
     while buffer_size(paths) > job_data['buffer_size']:
@@ -189,15 +165,8 @@
             init_states_1 = [e.reset() for _ in range(num_states_1)]
             init_states_2 = list(s[buffer_rand_idx])
             init_states = init_states_1 + init_states_2
-<<<<<<< HEAD
-        else:
-            buffer_rand_idx = np.random.choice(s.shape[0], size=job_data['update_paths'], replace=True)
-            init_states = list(s[buffer_rand_idx])
+
         agent.train_step(N=len(init_states), init_states=init_states, horizon=job_data['horizon'], real_vf=job_data['real_vf'])
-=======
-
-        agent.train_step(N=len(init_states), init_states=init_states, horizon=job_data['horizon'])
->>>>>>> fb73fe1a
         print_data = sorted(filter(lambda v: np.asarray(v[1]).size == 1,
                                    agent.logger.get_current_log().items()))
         print(tabulate(print_data))
